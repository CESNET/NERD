--- conflicted
+++ resolved
@@ -1,13 +1,7 @@
 # Update metainformation about numbers of IPs with particular event Category and Node
-<<<<<<< HEAD
-*/30 * * * * mongosh --quiet nerd /nerd/scripts/update_db_meta_info.js > /dev/null
-# Compute reputation scores of BGP prefixes once an hour
-55 * * * * mongosh --quiet nerd /nerd/scripts/set_prefix_repscore.js
-=======
 */30 * * * * nerd mongo --quiet nerd /nerd/scripts/update_db_meta_info.js
 # Compute reputation scores of BGP prefixes once an hour
 55 * * * * nerd mongo --quiet nerd /nerd/scripts/set_prefix_repscore.js
->>>>>>> b0bb4601
 
 # Generate list of IPs and reputation scores every hour
 00 * * * * nerd /nerd/scripts/generate_ip_rep_list.sh > /data/web_data/ip_rep.csv
