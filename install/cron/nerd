#MAILTO=someone@example.org

# Update metainformation about numbers of IPs with particular event Category and Node
*/30 * * * * nerd mongo --quiet nerd /nerd/scripts/update_db_meta_info.js
# Compute reputation scores of BGP prefixes once an hour
55 * * * * nerd mongo --quiet nerd /nerd/scripts/set_prefix_repscore.js

# Generate list of IPs and reputation scores every hour
00 * * * * nerd /nerd/scripts/generate_ip_rep_list.sh > /data/web_data/ip_rep.csv
00 * * * * nerd /nerd/scripts/generate_blocklist.sh 0.5 | sort -n > /data/web_data/bad_ips.txt
00 * * * * nerd /nerd/scripts/generate_blocklist.sh 0.2 | sort -n > /data/web_data/bad_ips_med_conf.txt

# Remove old IDEA messages from PostgreSQL every day at 03:00
# (enable if local PSQL is used to store alerts from Warden)
#0 03 * * * nerd /nerd/scripts/nerd_clean_eventdb.sh > /dev/null

<<<<<<< HEAD
# Download GeoIP database every Monday at 05:05
# Fill API_KEY and uncomment
# TODO: It's probably needed to somehow notify NERDd that it needs to reload the database
#10 23 * * 2 nerd /nerd/scripts/download_maxmind_geolite.sh #API_KEY
=======
# Download GeoIP database every Tuesday evening
# TODO: It's probably needed to somehow notify NERDd that it needs to reload the database
#10 23 * * 2 nerd /nerd/scripts/download_maxmind_geolite.sh #FILL_THE_API_KEY_HERE_AND_UNCOMMENT
>>>>>>> c90fef43

# rsync Uceprotect blacklist 3 times a day
40 01,09,17 * * * nerd rsync -azq rsync-mirrors.uceprotect.net::RBLDNSD-ALL/dnsbl-1.uceprotect.net /data/blacklists/uceprotect-level1
# rsync PSBL blacklist 3 times a day
41 01,09,17 * * * nerd rsync -zq psbl-mirror.surriel.com::psbl/psbl.txt /data/blacklists/psbl.txt

# Check Apache log for 5xx errors every hour. If grep produces output, it's sent to the email contact.
# Run at the end of every hour and simply filter all log lines with the current hour (not perfect, but simple)
#59 * * * * root egrep "$(date +\%d/\%b/\%Y:\%H).* 5[0-9][0-9] [0-9]+" /var/log/httpd/ssl_access_log<|MERGE_RESOLUTION|>--- conflicted
+++ resolved
@@ -14,16 +14,10 @@
 # (enable if local PSQL is used to store alerts from Warden)
 #0 03 * * * nerd /nerd/scripts/nerd_clean_eventdb.sh > /dev/null
 
-<<<<<<< HEAD
-# Download GeoIP database every Monday at 05:05
+# Download GeoIP database every Tuesday evening
 # Fill API_KEY and uncomment
 # TODO: It's probably needed to somehow notify NERDd that it needs to reload the database
-#10 23 * * 2 nerd /nerd/scripts/download_maxmind_geolite.sh #API_KEY
-=======
-# Download GeoIP database every Tuesday evening
-# TODO: It's probably needed to somehow notify NERDd that it needs to reload the database
 #10 23 * * 2 nerd /nerd/scripts/download_maxmind_geolite.sh #FILL_THE_API_KEY_HERE_AND_UNCOMMENT
->>>>>>> c90fef43
 
 # rsync Uceprotect blacklist 3 times a day
 40 01,09,17 * * * nerd rsync -azq rsync-mirrors.uceprotect.net::RBLDNSD-ALL/dnsbl-1.uceprotect.net /data/blacklists/uceprotect-level1
