#!/usr/bin/env python3

import sys
from time import sleep
import logging

import core.config
#import core.db
import core.mongodb
import core.update_manager
import modules.base
# TODO load everything automatically (or everything specified in config)
#import modules.test_module
import modules.event_receiver
import modules.dns
import modules.geolocation
<<<<<<< HEAD
import modules.asn
=======
import modules.dnsbl
>>>>>>> 3b11a58e
import core.eventdb

############

DEFAULT_CONFIG_FILE = "./nerd.cfg"

LOGFORMAT = "%(asctime)-15s,%(threadName)s,%(name)s,[%(levelname)s] %(message)s"
LOGDATEFORMAT = "%Y-%m-%dT%H:%M:%S"

############


if __name__ == "__main__":

    # Initialize logging mechanism
    logging.basicConfig(level=logging.INFO, format=LOGFORMAT, datefmt=LOGDATEFORMAT)
    logger = logging.getLogger()
    
    logger.info("NERDd start")
    
    # Load configuration
    # TODO parse arguments using ArgParse
    if len(sys.argv) >= 2:
        cfg_file = sys.argv[1]
    else:
        cfg_file = DEFAULT_CONFIG_FILE
    config = core.config.read_config(cfg_file)
    
    # Create main NERDd components
    #db = core.db.EntityDatabase({})
    db = core.mongodb.MongoEntityDatabase(config)
    eventdb = core.eventdb.FileEventDatabase(config)
    update_manager = core.update_manager.UpdateManager(config, db)
    
    # Instantiate modules
    # TODO create all modules automatically (loop over all modules.* and find all objects derived from NERDModule)
    #  or take if from configuration
    module_list = [
        modules.event_receiver.EventReceiver(config, update_manager, eventdb),
        #modules.test_module.TestModule(config, update_manager),
        modules.dns.DNSResolver(config, update_manager),
        modules.geolocation.Geolocation(config, update_manager),
<<<<<<< HEAD
        modules.asn.ASN(config, update_manager),
=======
        modules.dnsbl.DNSBLResolver(config, update_manager),
>>>>>>> 3b11a58e
    ]
    
    # Run update manager thread/process
    logger.info("Starting UpdateManager")
    update_manager.start()
    
    # Run modules that have their own threads/processes
    # (if they don't, the start() should do nothing)
    for module in module_list:
        module.start()
    
    print("-------------------------------------------------------------------")
    print("Reading events from "+str(config.get('warden_filer_path'))+"/incoming")
    print()
    print("*** Enter anything to quit ***")
    try:
        input()
    except KeyboardInterrupt:
        pass
    
    logger.info("Stopping running components ...")
    for module in module_list:
        module.stop()
    update_manager.stop()
    
    logger.info("Finished, main thread exitting.")
    logging.shutdown()
<|MERGE_RESOLUTION|>--- conflicted
+++ resolved
@@ -14,11 +14,8 @@
 import modules.event_receiver
 import modules.dns
 import modules.geolocation
-<<<<<<< HEAD
 import modules.asn
-=======
 import modules.dnsbl
->>>>>>> 3b11a58e
 import core.eventdb
 
 ############
@@ -61,11 +58,8 @@
         #modules.test_module.TestModule(config, update_manager),
         modules.dns.DNSResolver(config, update_manager),
         modules.geolocation.Geolocation(config, update_manager),
-<<<<<<< HEAD
         modules.asn.ASN(config, update_manager),
-=======
         modules.dnsbl.DNSBLResolver(config, update_manager),
->>>>>>> 3b11a58e
     ]
     
     # Run update manager thread/process
