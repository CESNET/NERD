--- conflicted
+++ resolved
@@ -19,11 +19,8 @@
 import modules.geolocation
 import modules.asn
 import modules.dnsbl
-<<<<<<< HEAD
 import modules.local_bl
-=======
 import modules.shodan
->>>>>>> cdd0b601
 import common.eventdb
 
 ############
@@ -78,11 +75,8 @@
         modules.geolocation.Geolocation(config, update_manager),
         modules.asn.ASN(config, update_manager),
         modules.dnsbl.DNSBLResolver(config, update_manager),
-<<<<<<< HEAD
         modules.local_bl.LocalBlacklist(config, update_manager),
-=======
         modules.shodan.Shodan(config, update_manager),
->>>>>>> cdd0b601
     ]
     
     # Run update manager thread/process
