#!/usr/bin/env python3

import sys
import os
from time import sleep
import logging
import threading
import signal

<<<<<<< HEAD
def main():

    # Add to path the "one directory above the current file location" to find modules from "common"
    sys.path.insert(0, os.path.abspath(os.path.join(os.path.dirname(os.path.abspath(__file__)), '..')))
    
    DEFAULT_CONFIG_FILE = "../etc/nerdd.yml"
    
    
    ################################################
    # Initialize logging mechanism
    
    LOGFORMAT = "%(asctime)-15s,%(threadName)s,%(name)s,[%(levelname)s] %(message)s"
    LOGDATEFORMAT = "%Y-%m-%dT%H:%M:%S"
    
    logging.basicConfig(level=logging.INFO, format=LOGFORMAT, datefmt=LOGDATEFORMAT)
    log = logging.getLogger()
    
    # Disable INFO and DEBUG messages from requests.urllib3 library, wihch is used by some modules
    logging.getLogger("requests").setLevel(logging.WARNING)
    logging.getLogger("urllib3").setLevel(logging.WARNING)
    
    log.info("***** NERDd start *****")
    
    ################################################
    # Load core components
    
    import common.config
    import common.eventdb_psql
    import core.mongodb
    import core.update_manager
    import core.scheduler
    
    ################################################
    # Load configuration
    
    # TODO parse arguments using ArgParse
    if len(sys.argv) >= 2:
        cfg_file = sys.argv[1]
    else:
        cfg_file = DEFAULT_CONFIG_FILE
    
    # Read NERDd-specific config (nerdd.cfg)
    log.info("Loading config file {}".format(cfg_file))
    config = common.config.read_config(cfg_file)
    
    # Read common config (nerd.cfg) and combine them together
    common_cfg_file = os.path.join(os.path.dirname(os.path.abspath(cfg_file)), config.get('common_config'))
    log.info("Loading config file {}".format(common_cfg_file))
    config.update(common.config.read_config(common_cfg_file))
    
    
    ################################################
    # Create instances of core components
    # Save them to "g" ("global") module so they can be easily accessed from everywhere
    
    import g
    g.config = config
    g.scheduler = core.scheduler.Scheduler()
    g.db = core.mongodb.MongoEntityDatabase(config)
    g.eventdb = common.eventdb_psql.PSQLEventDatabase(config)
    g.um = core.update_manager.UpdateManager(config, g.db)
    
    
    ################################################
    # Load all NERD modules
    # (all modules can now use core components in "g")
    
    # TODO load all modules automatically (or just modules specified in config)
    #import modules.test_module
    import modules.event_receiver
    import modules.updater
    import modules.cleaner
    import modules.dns
    import modules.geolocation
    import modules.dnsbl
    import modules.local_bl
    import modules.shodan
    import modules.eml_asn_rank
    import modules.refresher
    import modules.event_counter
    import modules.hostname
    import modules.caida_as_class
    import modules.event_type_counter
    import modules.tags
    import modules.reputation
    import modules.whois
    
    # Instantiate modules
    # TODO create all modules automatically (loop over all modules.* and find all objects derived from NERDModule)
    #  or take if from configuration
    module_list = [
        modules.event_receiver.EventReceiver(),
        modules.updater.Updater(),
        modules.cleaner.Cleaner(),
        #modules.refresher.Refresher(),
        modules.event_counter.EventCounter(),
        modules.dns.DNSResolver(),
        modules.geolocation.Geolocation(),
        modules.whois.WhoIS(),
        modules.dnsbl.DNSBLResolver(),
        modules.local_bl.LocalBlacklist(),
        modules.shodan.Shodan(),
        modules.eml_asn_rank.EML_ASN_rank(),
        modules.reputation.Reputation(),
        modules.hostname.HostnameClass(),
        modules.caida_as_class.CaidaASclass(),
        modules.event_type_counter.EventTypeCounter(),
        modules.tags.Tags(),
    ]
    
    
    # Lock used to control when the program stops.
    g.daemon_stop_lock = threading.Lock()
    g.daemon_stop_lock.acquire()
    
    # Signal handler releasing the lock on SIGINT or SIGTERM
    def sigint_handler(signum, frame):
        log.debug("Signal {} received, stopping daemon".format({signal.SIGINT: "SIGINT", signal.SIGTERM: "SIGTERM"}.get(signum, signum)))
        g.daemon_stop_lock.release()
    signal.signal(signal.SIGINT, sigint_handler)
    signal.signal(signal.SIGTERM, sigint_handler)
    signal.signal(signal.SIGABRT, sigint_handler)
    
    ################################################
    # Initialization completed, run ...
    
    # import yappi
    # # yappi.set_clock_type("Wall")
    # log.info("Profiler start")
    # yappi.start()
    
    # Run update manager thread/process
    log.info("***** Initialization completed, starting all modules *****")
    g.um.start()
    g.running = True
    
    # Run modules that have their own threads/processes
    # (if they don't, the start() should do nothing)
    for module in module_list:
        module.start()
    
    # Run scheduler
    g.scheduler.start()
    
    
    print("-------------------------------------------------------------------")
    print("Reading events from "+str(config.get('warden_filer_path'))+"/incoming")
    print()
    print("*** Press Ctrl-C to quit ***")
    
    # Wait until someone wants to stop the program by releasing this Lock.
    # It may be a user by pressing Ctrl-C or some program module.
    # (try to acquire the lock again, effectively waiting until it's released by signal handler or another thread)
    g.daemon_stop_lock.acquire()
    
    # yappi.stop()
    # log.info("Profiler end")
    # yappi.get_func_stats().save('profile_output', type="pstat")
    
    ################################################
    # Finalization & cleanup
    
    signal.signal(signal.SIGINT, signal.SIG_DFL)
    signal.signal(signal.SIGTERM, signal.SIG_DFL)
    signal.signal(signal.SIGABRT, signal.SIG_DFL)
    
    log.info("Stopping running components ...")
    g.running = False
    g.scheduler.stop()
    for module in module_list:
        module.stop()
    g.um.stop()
    
    log.info("***** Finished, main thread exitting. *****")
    logging.shutdown()

if __name__ == "__main__":
    main()
=======
# Add to path the "one directory above the current file location" to find modules from "common"
sys.path.insert(0, os.path.abspath(os.path.join(os.path.dirname(os.path.abspath(__file__)), '..')))

DEFAULT_CONFIG_FILE = "../etc/nerdd.yml"


################################################
# Initialize logging mechanism

LOGFORMAT = "%(asctime)-15s,%(threadName)s,%(name)s,[%(levelname)s] %(message)s"
LOGDATEFORMAT = "%Y-%m-%dT%H:%M:%S"

logging.basicConfig(level=logging.INFO, format=LOGFORMAT, datefmt=LOGDATEFORMAT)
log = logging.getLogger()

# Disable INFO and DEBUG messages from requests.urllib3 library, wihch is used by some modules
logging.getLogger("requests").setLevel(logging.WARNING)
logging.getLogger("urllib3").setLevel(logging.WARNING)

log.info("***** NERDd start *****")

################################################
# Load core components

import common.config
import common.eventdb_psql
import core.mongodb
import core.update_manager
import core.scheduler

################################################
# Load configuration

# TODO parse arguments using ArgParse
if len(sys.argv) >= 2:
    cfg_file = sys.argv[1]
else:
    cfg_file = DEFAULT_CONFIG_FILE

# Read NERDd-specific config (nerdd.cfg)
log.info("Loading config file {}".format(cfg_file))
config = common.config.read_config(cfg_file)

# Read common config (nerd.cfg) and combine them together
common_cfg_file = os.path.join(os.path.dirname(os.path.abspath(cfg_file)), config.get('common_config'))
log.info("Loading config file {}".format(common_cfg_file))
config.update(common.config.read_config(common_cfg_file))


################################################
# Create instances of core components
# Save them to "g" ("global") module so they can be easily accessed from everywhere

import g
g.config = config
g.scheduler = core.scheduler.Scheduler()
g.db = core.mongodb.MongoEntityDatabase(config)
g.eventdb = common.eventdb_psql.PSQLEventDatabase(config)
g.um = core.update_manager.UpdateManager(config, g.db)


################################################
# Load all NERD modules
# (all modules can now use core components in "g")

# TODO load all modules automatically (or just modules specified in config)
#import modules.test_module
import modules.event_receiver
import modules.updater
import modules.cleaner
import modules.dns
import modules.geolocation
import modules.dnsbl
import modules.local_bl
import modules.shodan
import modules.eml_asn_rank
import modules.refresher
import modules.event_counter
import modules.hostname
import modules.caida_as_class
import modules.bgp_rank
import modules.event_type_counter
import modules.tags
import modules.reputation
import modules.whois

# Instantiate modules
# TODO create all modules automatically (loop over all modules.* and find all objects derived from NERDModule)
#  or take if from configuration
module_list = [
    modules.event_receiver.EventReceiver(),
    modules.updater.Updater(),
    modules.cleaner.Cleaner(),
    #modules.refresher.Refresher(),
    modules.event_counter.EventCounter(),
    modules.dns.DNSResolver(),
    modules.geolocation.Geolocation(),
    modules.whois.WhoIS(),
    modules.dnsbl.DNSBLResolver(),
    modules.local_bl.LocalBlacklist(),
    modules.shodan.Shodan(),
    modules.eml_asn_rank.EML_ASN_rank(),
    modules.reputation.Reputation(),
    modules.hostname.HostnameClass(),
    modules.caida_as_class.CaidaASclass(),
    modules.bgp_rank.CIRCL_BGPRank(),
    modules.event_type_counter.EventTypeCounter(),
    modules.tags.Tags(),
]


# Lock used to control when the program stops.
g.daemon_stop_lock = threading.Lock()
g.daemon_stop_lock.acquire()

# Signal handler releasing the lock on SIGINT or SIGTERM
def sigint_handler(signum, frame):
    log.debug("Signal {} received, stopping daemon".format({signal.SIGINT: "SIGINT", signal.SIGTERM: "SIGTERM"}.get(signum, signum)))
    g.daemon_stop_lock.release()
signal.signal(signal.SIGINT, sigint_handler)
signal.signal(signal.SIGTERM, sigint_handler)
signal.signal(signal.SIGABRT, sigint_handler)

################################################
# Initialization completed, run ...

# import yappi
# # yappi.set_clock_type("Wall")
# log.info("Profiler start")
# yappi.start()

# Run update manager thread/process
log.info("***** Initialization completed, starting all modules *****")
g.um.start()
g.running = True

# Run modules that have their own threads/processes
# (if they don't, the start() should do nothing)
for module in module_list:
    module.start()

# Run scheduler
g.scheduler.start()


print("-------------------------------------------------------------------")
print("Reading events from "+str(config.get('warden_filer_path'))+"/incoming")
print()
print("*** Press Ctrl-C to quit ***")

# Wait until someone wants to stop the program by releasing this Lock.
# It may be a user by pressing Ctrl-C or some program module.
# (try to acquire the lock again, effectively waiting until it's released by signal handler or another thread)
g.daemon_stop_lock.acquire()

# yappi.stop()
# log.info("Profiler end")
# yappi.get_func_stats().save('profile_output', type="pstat")

################################################
# Finalization & cleanup

signal.signal(signal.SIGINT, signal.SIG_DFL)
signal.signal(signal.SIGTERM, signal.SIG_DFL)
signal.signal(signal.SIGABRT, signal.SIG_DFL)

log.info("Stopping running components ...")
g.running = False
g.scheduler.stop()
for module in module_list:
    module.stop()
g.um.stop()

log.info("***** Finished, main thread exitting. *****")
logging.shutdown()
>>>>>>> f042cd1c
<|MERGE_RESOLUTION|>--- conflicted
+++ resolved
@@ -7,7 +7,6 @@
 import threading
 import signal
 
-<<<<<<< HEAD
 def main():
 
     # Add to path the "one directory above the current file location" to find modules from "common"
@@ -90,6 +89,7 @@
     import modules.event_counter
     import modules.hostname
     import modules.caida_as_class
+    import modules.bgp_rank
     import modules.event_type_counter
     import modules.tags
     import modules.reputation
@@ -114,6 +114,7 @@
         modules.reputation.Reputation(),
         modules.hostname.HostnameClass(),
         modules.caida_as_class.CaidaASclass(),
+        modules.bgp_rank.CIRCL_BGPRank(),
         modules.event_type_counter.EventTypeCounter(),
         modules.tags.Tags(),
     ]
@@ -185,181 +186,4 @@
     logging.shutdown()
 
 if __name__ == "__main__":
-    main()
-=======
-# Add to path the "one directory above the current file location" to find modules from "common"
-sys.path.insert(0, os.path.abspath(os.path.join(os.path.dirname(os.path.abspath(__file__)), '..')))
-
-DEFAULT_CONFIG_FILE = "../etc/nerdd.yml"
-
-
-################################################
-# Initialize logging mechanism
-
-LOGFORMAT = "%(asctime)-15s,%(threadName)s,%(name)s,[%(levelname)s] %(message)s"
-LOGDATEFORMAT = "%Y-%m-%dT%H:%M:%S"
-
-logging.basicConfig(level=logging.INFO, format=LOGFORMAT, datefmt=LOGDATEFORMAT)
-log = logging.getLogger()
-
-# Disable INFO and DEBUG messages from requests.urllib3 library, wihch is used by some modules
-logging.getLogger("requests").setLevel(logging.WARNING)
-logging.getLogger("urllib3").setLevel(logging.WARNING)
-
-log.info("***** NERDd start *****")
-
-################################################
-# Load core components
-
-import common.config
-import common.eventdb_psql
-import core.mongodb
-import core.update_manager
-import core.scheduler
-
-################################################
-# Load configuration
-
-# TODO parse arguments using ArgParse
-if len(sys.argv) >= 2:
-    cfg_file = sys.argv[1]
-else:
-    cfg_file = DEFAULT_CONFIG_FILE
-
-# Read NERDd-specific config (nerdd.cfg)
-log.info("Loading config file {}".format(cfg_file))
-config = common.config.read_config(cfg_file)
-
-# Read common config (nerd.cfg) and combine them together
-common_cfg_file = os.path.join(os.path.dirname(os.path.abspath(cfg_file)), config.get('common_config'))
-log.info("Loading config file {}".format(common_cfg_file))
-config.update(common.config.read_config(common_cfg_file))
-
-
-################################################
-# Create instances of core components
-# Save them to "g" ("global") module so they can be easily accessed from everywhere
-
-import g
-g.config = config
-g.scheduler = core.scheduler.Scheduler()
-g.db = core.mongodb.MongoEntityDatabase(config)
-g.eventdb = common.eventdb_psql.PSQLEventDatabase(config)
-g.um = core.update_manager.UpdateManager(config, g.db)
-
-
-################################################
-# Load all NERD modules
-# (all modules can now use core components in "g")
-
-# TODO load all modules automatically (or just modules specified in config)
-#import modules.test_module
-import modules.event_receiver
-import modules.updater
-import modules.cleaner
-import modules.dns
-import modules.geolocation
-import modules.dnsbl
-import modules.local_bl
-import modules.shodan
-import modules.eml_asn_rank
-import modules.refresher
-import modules.event_counter
-import modules.hostname
-import modules.caida_as_class
-import modules.bgp_rank
-import modules.event_type_counter
-import modules.tags
-import modules.reputation
-import modules.whois
-
-# Instantiate modules
-# TODO create all modules automatically (loop over all modules.* and find all objects derived from NERDModule)
-#  or take if from configuration
-module_list = [
-    modules.event_receiver.EventReceiver(),
-    modules.updater.Updater(),
-    modules.cleaner.Cleaner(),
-    #modules.refresher.Refresher(),
-    modules.event_counter.EventCounter(),
-    modules.dns.DNSResolver(),
-    modules.geolocation.Geolocation(),
-    modules.whois.WhoIS(),
-    modules.dnsbl.DNSBLResolver(),
-    modules.local_bl.LocalBlacklist(),
-    modules.shodan.Shodan(),
-    modules.eml_asn_rank.EML_ASN_rank(),
-    modules.reputation.Reputation(),
-    modules.hostname.HostnameClass(),
-    modules.caida_as_class.CaidaASclass(),
-    modules.bgp_rank.CIRCL_BGPRank(),
-    modules.event_type_counter.EventTypeCounter(),
-    modules.tags.Tags(),
-]
-
-
-# Lock used to control when the program stops.
-g.daemon_stop_lock = threading.Lock()
-g.daemon_stop_lock.acquire()
-
-# Signal handler releasing the lock on SIGINT or SIGTERM
-def sigint_handler(signum, frame):
-    log.debug("Signal {} received, stopping daemon".format({signal.SIGINT: "SIGINT", signal.SIGTERM: "SIGTERM"}.get(signum, signum)))
-    g.daemon_stop_lock.release()
-signal.signal(signal.SIGINT, sigint_handler)
-signal.signal(signal.SIGTERM, sigint_handler)
-signal.signal(signal.SIGABRT, sigint_handler)
-
-################################################
-# Initialization completed, run ...
-
-# import yappi
-# # yappi.set_clock_type("Wall")
-# log.info("Profiler start")
-# yappi.start()
-
-# Run update manager thread/process
-log.info("***** Initialization completed, starting all modules *****")
-g.um.start()
-g.running = True
-
-# Run modules that have their own threads/processes
-# (if they don't, the start() should do nothing)
-for module in module_list:
-    module.start()
-
-# Run scheduler
-g.scheduler.start()
-
-
-print("-------------------------------------------------------------------")
-print("Reading events from "+str(config.get('warden_filer_path'))+"/incoming")
-print()
-print("*** Press Ctrl-C to quit ***")
-
-# Wait until someone wants to stop the program by releasing this Lock.
-# It may be a user by pressing Ctrl-C or some program module.
-# (try to acquire the lock again, effectively waiting until it's released by signal handler or another thread)
-g.daemon_stop_lock.acquire()
-
-# yappi.stop()
-# log.info("Profiler end")
-# yappi.get_func_stats().save('profile_output', type="pstat")
-
-################################################
-# Finalization & cleanup
-
-signal.signal(signal.SIGINT, signal.SIG_DFL)
-signal.signal(signal.SIGTERM, signal.SIG_DFL)
-signal.signal(signal.SIGABRT, signal.SIG_DFL)
-
-log.info("Stopping running components ...")
-g.running = False
-g.scheduler.stop()
-for module in module_list:
-    module.stop()
-g.um.stop()
-
-log.info("***** Finished, main thread exitting. *****")
-logging.shutdown()
->>>>>>> f042cd1c
+    main()