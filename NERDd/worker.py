--- conflicted
+++ resolved
@@ -123,12 +123,8 @@
     import modules.intervals_between_events
     import modules.reserved_ip
     import modules.ttl_updater
-<<<<<<< HEAD
     import modules.threat_category_summary
 
-=======
-     
->>>>>>> 87eadd4e
     # Instantiate modules
     # TODO create all modules automatically (loop over all modules.* and find all objects derived from NERDModule)
     #  or take if from configuration
