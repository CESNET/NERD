--- conflicted
+++ resolved
@@ -459,47 +459,6 @@
 
 #        t1 = time.time()
 
-<<<<<<< HEAD
-        self._records_being_processed_lock.acquire()
-        if ekey in self._records_being_processed:
-            # *** The record is already being processed by someone else. ***
-            # Just put our update requests to its list of requests to process.
-            #self.log.debug("Record {} is already processed by some other worker - handing the request over".format(ekey))
-            
-            # If update_requests is empty, there's nothing to do, exit immediately
-            if not update_requests:
-                self._records_being_processed_lock.release()
-                return False
-
-            # Load the record and its list of requests to process
-            rec, requests_to_process, requests_to_process_lock = self._records_being_processed[ekey]
-            self._records_being_processed_lock.release()
-            
-            # Try to add new requests to process (so they will be processed by 
-            # the thread currently working with the record)
-            requests_to_process_lock.acquire()
-            # Check whether the record is still being processed by the other 
-            # thread (it might get finished in the meantime).
-            self._records_being_processed_lock.acquire()
-            if ekey in self._records_being_processed:
-                self._records_being_processed_lock.release()
-                # It's OK, put the new requests to the list and exit
-                requests_to_process.extend(update_requests)
-                requests_to_process_lock.release()
-                return False
-            else:
-                requests_to_process_lock.release()
-                # The processing by the other thread was finished while we were  
-                # waiting for requests_to_process_lock and the record was 
-                # written back to DB and removed from _records_being_processed.
-                # 
-                # Let's continue like it was never processed by anyone else
-                # (we have _records_being_processed locked, so noone else can 
-                # start processing the record now)
-        
-        
-        # *** The record is currently not being processed by anyone. ***
-        
         # Check whether a new record should not be created in case every operation is 'weak' (starts with '*')
         weak_op = True
         for ndx, updreq in enumerate(update_requests):
@@ -511,13 +470,10 @@
                 op = op[1:]
                 update_requests[ndx] = (op, attr, val)
 
-=======
->>>>>>> 30bbbead
         # Fetch the record from database or create a new one
         new_rec_created = False
         rec = self.db.get(ekey[0], ekey[1])
         if rec is None:
-<<<<<<< HEAD
             if weak_op:
                 update_requests.clear()
                 self.log.debug("Received only weak operations for non-existent entity {} of type {}. Aborting record creation.".format(ekey[1], ekey[0]))
@@ -528,20 +484,9 @@
                     'ts_last_update': now,
                 }
                 new_rec_created = True
-                # New record was created -> add "!NEW" event to attrib_updates
+                # New record was created -> add "!NEW" event to update_request
                 #self.log.debug("New record {} was created, injecting event '!NEW'".format(ekey))
                 update_requests.insert(0,('event','!NEW',None))
-=======
-            now = datetime.utcnow()
-            rec = {
-                'ts_added': now,
-                'ts_last_update': now,
-            }
-            new_rec_created = True
-            # New record was created -> add "!NEW" event to update_requests
-            #self.log.debug("New record {} was created, injecting event '!NEW'".format(ekey))
-            update_requests.insert(0,('event','!NEW',None))
->>>>>>> 30bbbead
         
         # Short-circuit if update_requests is empty (used to only create a record if it doesn't exist)
         if not update_requests:
@@ -676,7 +621,6 @@
         
 #        t3 = time.time()
 
-<<<<<<< HEAD
         # Remove or update processed database record
         if deletion:
             self.db.delete(ekey[0], ekey[1])
@@ -684,21 +628,6 @@
         else:
             self.db.put(ekey[0], ekey[1], rec)
 
-        # and delete the entity record from list of records being processed
-        self._records_being_processed_lock.acquire()
-        del self._records_being_processed[ekey]
-        self._records_being_processed_lock.release()
-        
-        # Release requests_to_process_lock - if there was some thread waiting 
-        # with a new bunch of requests (it may appear after our last check of
-        # requests_to_process), it will have to wait until now. It then must
-        # check again if the record is still being processed, it finds out that
-        # it's not and takes the processing itself.
-        requests_to_process_lock.release()
-=======
-        # Put the record back to the DB
-        self.db.put(ekey[0], ekey[1], rec)
->>>>>>> 30bbbead
         
 #        t4 = time.time()
 #        #if t4 - t1 > 1.0:
