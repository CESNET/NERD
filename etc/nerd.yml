# NERD config - common part (for both NERDd and NERDweb)
---
# Number of days to store IP address in the database since the last observed event related to the IP. It also depends
# on source of the event. Highly active means highly active IP records and long active stands for records, which are
# active for long period of time
record_life_length:
  warden: 14
  misp: 180
  otx: 30
  dshield: 14
  blacklist: 3
  highly_active: 14
  long_active: 28
<<<<<<< HEAD
  blacklist: 3
=======
>>>>>>> 83f87560
  
# Thresholds for marking IP record as highly active or long active.
#     Highly active threshold means minimum number of events, where IP address has to occur in last 7 days.
#     Long active threshold means number of days, which IP address has to be in NERD.
record_life_threshold:
  highly_active: 1000
  long_active: 30


# Number of days to store meta-data about events in IP records
max_event_history: 90

# MongoDB settings
mongodb:
  dbname: nerd
  # Standalone - just specify host:port
  host: localhost:27017
  # Replica-set - specify the list of host:port combinations of all nodes and the replica-set name
  #host:
  #  - mongo1.example.com:27017
  #  - mongo2.example.com:27017
  #  - mongo3.example.com:27017
  #rs: rs_NERD

# RabbitMQ settings
rabbitmq:
  host: localhost
  port: 5672
  virtual_host: /
  username: guest
  password: guest

# Number of worker processes
# WARNING: If changing number of worker processes, the following process must be followed:
# 1. stop all inputs (e.g. warden_receiver, updater)
# 2. when all queues are empty, stop all workers
# 3. change the settings here and in supervisord config (workers.ini)
# 4. restart Apache via 'systemctl reload httpd'
# 5. reconfigure queues in RabbitMQ using /nerd/scripts/rmq_reconfigure.sh
# 6. reload supervisord and start everything again
worker_processes: 2

# Tag configuration file
tags_config: tags.yml

# Primary blacklists configuration file
p_bl_config: primary_blacklists.yml

# Secondary blacklists configuration file
bl_config: blacklists.yml

# DNS blacklists configuration file
dnsbl: dns_blacklists.yml

# Configuration file for EventCountLogger
event_logging_config: event_logging.yml

# EventDB type (where to store/read events), may be one of:
#  'psql' - (default) Local PostgreSQL database (needs config in 'eventdb_psql' in nerdd.yml)
#  'mentat' - External Mentat instance (no storage by NERD, load via Mentat API) (needs config in 'eventdb_mentat')
#  'none' - Only process events into metadata, do not store them anywhere
eventdb: psql

# eventdb: mentat

# eventdb_mentat:
#   url: https://example.com/mentat/
#   api_key: asdf1234

# Path to a directory where Warden filer stores incoming IDEA messages
warden_filer_path: "/data/warden_filer/warden_receiver"

# MISP instance settings
#misp:
  # URL of MISP instance
  #url: "https://misp.example.org"
  # MISP API auth key
  #key: ""
  # URL of MISP instance ZMQ module (tcp://MISP_URL:50000)
  #zmq: "tcp://misp.example.org:50000"
  # Path to a custom CA bundle to use to verify the server certificate (useful when MISP uses a self-signed cert).
  # Set to false to completely disable certificate verification. Default value (true) means validation against
  # a default CA bundle that comes with Python's requests package.
  # (ref: https://docs.python-requests.org/en/latest/user/advanced/#ssl-cert-verification)
  #verify_cert: my_misp_server_cert.crt


# API key for Shodan requester (web component for on-line querying Shodan on IP detail page)
shodan_api_key: ""

# API key for AlienVault OTX, used by "otx_receiver"
otx_api_key: ""

# DShield daily feeds. Only IPs with at least "min_reports" reported by at least "min_targets" are imported into NERD.
dshield:
  url: https://isc.sans.edu/feeds/daily_sources
  min_reports: 10
  min_targets: 3

# (Optional) CESNET's Passive DNS (used by both web interface and passive_dns module)
pdns:
  url: https://passivedns.cesnet.cz/api/v1/
  token: ""

hostname_tagging:
  known_domains:
    - [shodan.io, research_scanner]
    - [sfj.corp.censys.io, research_scanner]
    - [security.ipip.net, research_scanner]
    - [shadowserver.org, research_scanner]
    - [internet-census.org, research_scanner]
    - [security.criminalip.com, research_scanner]
    - [censys-scanner.com, research_scanner]
    - [myvzw.com, mobile_isp]
    - [comcast.net, isp]
    - [ertelecom.ru, isp]
    - [gvt.net.br, isp]
    - [t-ipconnect.de, mobile_isp]
    - [rr.com, isp]
    - [ttnet.com.tr, isp]
    - [sbcglobal.net, isp]
    - [virtua.com.br, mobile_isp]
    - [telecomitalia.it, isp]
    - [tpnet.pl, isp]
    - [prod-infinitum.com.mx, isp]
    - [corbina.ru, isp]
    - [wanadoo.fr, isp]
    - [mycingular.net, mobile_isp]
    - [veloxzone.com.br, mobile_isp]
    - [telecom.kz, isp]
    - [charter.com, isp]
    - [verizon.net, isp]
    - [rdsnet.ro, isp]
    - [spcsdns.net, isp]
    - [rima-tde.net, isp]
    - [InterCable.net, isp]
    - [cox.net, isp]
    - [qwest.net, isp]
  regex_tagging:
    - ["\\bvpn\\b", vpn]
    - ["\\bnat\\b", nat]
    - ["\\bftp\\b", ftp]
    - ["\\bbroad(band)?\\b", dsl]
    - ["\\b[avx]?dsl\\b", dsl]
    - [ "\\bdyn(amic)?(ip)?\\b", dynamic ]
    - [ "\\bstatic(ip)?\\b", static ]
    # classic ip address - all parts of it must be included in correct order
    - ["^.*?(25[0-5]|2[0-4][0-9]|[01]?[0-9][0-9]?)[^0-9]+(25[0-5]|2[0-4][0-9]|[01]?[0-9][0-9]?)[^0-9]+(25[0-5]|2[0-4][0-9]|[01]?[0-9][0-9]?)[^0-9]+(25[0-5]|2[0-4][0-9]|[01]?[0-9][0-9]?).*$", ip_in_hostname]
    # partial ip address
    - ["^(?=(?:.*(?:ip|host))).*?(25[0-5]|2[0-4][0-9]|[01]?[0-9][0-9]?)[^0-9]+(25[0-5]|2[0-4][0-9]|[01]?[0-9][0-9]?)[^0-9]+(?:(25[0-5]|2[0-4][0-9]|[01]?[0-9][0-9]?)[^0-9]+)?.*$", ip_in_hostname]
<|MERGE_RESOLUTION|>--- conflicted
+++ resolved
@@ -11,11 +11,7 @@
   blacklist: 3
   highly_active: 14
   long_active: 28
-<<<<<<< HEAD
-  blacklist: 3
-=======
->>>>>>> 83f87560
-  
+
 # Thresholds for marking IP record as highly active or long active.
 #     Highly active threshold means minimum number of events, where IP address has to occur in last 7 days.
 #     Long active threshold means number of days, which IP address has to be in NERD.
