--- conflicted
+++ resolved
@@ -82,7 +82,6 @@
     "max_requests": 150000,
     # File where daily count of requests is stored (this is only prefix to which date will be appended)
     "req_cnt_file": "/data/dnsbl-requests-",
-<<<<<<< HEAD
 },
 "local_bl": {
    # update interval in seconds
@@ -97,10 +96,7 @@
       ["ransomware", "ransomware", "https://ransomwaretracker.abuse.ch/downloads/RW_IPBL.txt", "([0-9]*\\.[0-9]*\\.[0-9]*\\.[0-9]*)"]
    ]
 }
-=======
-}
 
 #"shodan": {
 #    "apikey": "",
-#}
->>>>>>> cdd0b601
+#}