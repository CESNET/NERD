--- conflicted
+++ resolved
@@ -370,7 +370,6 @@
 
     if events:
         live_till = youngest_date + timedelta(days=inactive_ip_lifetime)
-<<<<<<< HEAD
         if db_entity is not None:
             # compare 'misp_events' attrib from NERD with events list, if not same --> insert, else do not insert
             if db_entity.get('misp_events', {}) != events:
@@ -383,16 +382,6 @@
             update_requests = [('set', 'misp_events', events), ('set', '_ttl.misp', live_till), ('setmax',
                                                                 'last_activity', youngest_date)]
             tq.put_task('ip', ip_addr, update_requests, "misp_updater")
-=======
-        # compare 'misp_events' attrib from NERD with events list, if not same --> insert, else do not insert
-        # if IP address not in NERD or it's 'misp_events' attrib is different from what is currently in MISP
-        # create/update the record with current data
-        if db_entity is None or db_entity.get('misp_events', {}) != events:
-            # construct new update request and send it
-            update_requests = [('set', 'misp_events', events), ('set', '_ttl.misp', live_till),
-                               ('setmax', 'last_activity', youngest_date)]
-            tq.put_task('ip', ip_addr, update_requests)
->>>>>>> b0bb4601
 
 
 def main():
@@ -415,13 +404,7 @@
             "{} NERD IPs don't have a (recent) entry in MISP anymore, removing corresponding misp_events keys...".format(
                 len(db_ip_misp_events)))
         for ip in db_ip_misp_events:
-<<<<<<< HEAD
             tq.put_task('ip', ip, [('remove', 'misp_events')], "misp_updater")
-=======
-            tq.put_task('ip', ip, [('remove', 'misp_events'), ('remove', '_ttl.misp')])
-    else:
-        logger.info("No outdated records found, nothing to remove.")
->>>>>>> b0bb4601
 
     logger.info("Step 2: Create or update NERD records for all IPs present in MISP ...")
     logger.info("Loading a list of all IPs in MISP (in given time interval) ...")
